/*
 * Copyright (c) 2013-2015 Kurt Jung (Gmail: kurt.w.jung)
 *
 * Permission to use, copy, modify, and distribute this software for any
 * purpose with or without fee is hereby granted, provided that the above
 * copyright notice and this permission notice appear in all copies.
 *
 * THE SOFTWARE IS PROVIDED "AS IS" AND THE AUTHOR DISCLAIMS ALL WARRANTIES
 * WITH REGARD TO THIS SOFTWARE INCLUDING ALL IMPLIED WARRANTIES OF
 * MERCHANTABILITY AND FITNESS. IN NO EVENT SHALL THE AUTHOR BE LIABLE FOR
 * ANY SPECIAL, DIRECT, INDIRECT, OR CONSEQUENTIAL DAMAGES OR ANY DAMAGES
 * WHATSOEVER RESULTING FROM LOSS OF USE, DATA OR PROFITS, WHETHER IN AN
 * ACTION OF CONTRACT, NEGLIGENCE OR OTHER TORTIOUS ACTION, ARISING OUT OF
 * OR IN CONNECTION WITH THE USE OR PERFORMANCE OF THIS SOFTWARE.
 */

package gofpdf_test

import (
	"bufio"
	"bytes"
	"fmt"
	"io"
	"io/ioutil"
	"math"
	"math/rand"
	"net/http"
	"os"
	"path/filepath"
	"strconv"
	"strings"
	"testing"
	"time"

	"github.com/jung-kurt/gofpdf/v2"
	"github.com/jung-kurt/gofpdf/v2/internal/example"
	"github.com/jung-kurt/gofpdf/v2/internal/files"
)

func init() {
	cleanup()
}

func cleanup() {
	filepath.Walk(example.PdfDir(),
		func(path string, info os.FileInfo, err error) (reterr error) {
			if info.Mode().IsRegular() {
				dir, _ := filepath.Split(path)
				if "reference" != filepath.Base(dir) {
					if len(path) > 3 {
						if path[len(path)-4:] == ".pdf" {
							os.Remove(path)
						}
					}
				}
			}
			return
		})
}

func TestFpdfImplementPdf(t *testing.T) {
	// this will not compile if Fpdf and Tpl
	// do not implement Pdf
	var _ gofpdf.Pdf = (*gofpdf.Fpdf)(nil)
	var _ gofpdf.Pdf = (*gofpdf.Tpl)(nil)
}

// TestPagedTemplate ensures new paged templates work
func TestPagedTemplate(t *testing.T) {
	pdf := gofpdf.New("P", "mm", "A4", "")
	tpl := pdf.CreateTemplate(func(t *gofpdf.Tpl) {
		// this will be the second page, as a page is already
		// created by default
		t.AddPage()
		t.AddPage()
		t.AddPage()
	})

	if tpl.NumPages() != 4 {
		t.Fatalf("The template does not have the correct number of pages %d", tpl.NumPages())
	}

	tplPages := tpl.FromPages()
	for x := 0; x < len(tplPages); x++ {
		pdf.AddPage()
		pdf.UseTemplate(tplPages[x])
	}

	// get the last template
	tpl2, err := tpl.FromPage(tpl.NumPages())
	if err != nil {
		t.Fatal(err)
	}

	// the objects should be the exact same, as the
	// template will represent the last page by default
	// therefore no new id should be set, and the object
	// should be the same object
	if fmt.Sprintf("%p", tpl2) != fmt.Sprintf("%p", tpl) {
		t.Fatal("Template no longer respecting initial template object")
	}
}

// TestIssue0116 addresses issue 116 in which library silently fails after
// calling CellFormat when no font has been set.
func TestIssue0116(t *testing.T) {
	var pdf *gofpdf.Fpdf

	pdf = gofpdf.New("P", "mm", "A4", "")
	pdf.AddPage()
	pdf.SetFont("Arial", "B", 16)
	pdf.Cell(40, 10, "OK")
	if pdf.Error() != nil {
		t.Fatalf("not expecting error when rendering text")
	}

	pdf = gofpdf.New("P", "mm", "A4", "")
	pdf.AddPage()
	pdf.Cell(40, 10, "Not OK") // Font not set
	if pdf.Error() == nil {
		t.Fatalf("expecting error when rendering text without having set font")
	}
}

// TestIssue0193 addresses issue 193 in which the error io.EOF is incorrectly
// assigned to the FPDF instance error.
func TestIssue0193(t *testing.T) {
	var png []byte
	var pdf *gofpdf.Fpdf
	var err error
	var rdr *bytes.Reader

	png, err = ioutil.ReadFile(example.ImageFile("sweden.png"))
	if err == nil {
		rdr = bytes.NewReader(png)
		pdf = gofpdf.New("P", "mm", "A4", "")
		pdf.AddPage()
		_ = pdf.RegisterImageOptionsReader("sweden", gofpdf.ImageOptions{ImageType: "png", ReadDpi: true}, rdr)
		err = pdf.Error()
	}
	if err != nil {
		t.Fatalf("issue 193 error: %s", err)
	}

}

// TestIssue0209SplitLinesEqualMultiCell addresses issue 209
// make SplitLines and MultiCell split at the same place
func TestIssue0209SplitLinesEqualMultiCell(t *testing.T) {
	var pdf *gofpdf.Fpdf

	pdf = gofpdf.New("P", "mm", "A4", "")
	pdf.AddPage()
	pdf.SetFont("Arial", "", 8)
	// this sentence should not be splited
	str := "Guochin Amandine"
	lines := pdf.SplitLines([]byte(str), 26)
	_, FontSize := pdf.GetFontSize()
	y_start := pdf.GetY()
	pdf.MultiCell(26, FontSize, str, "", "L", false)
	y_end := pdf.GetY()

	if len(lines) != 1 {
		t.Fatalf("expect SplitLines split in one line")
	}
	if int(y_end-y_start) != int(FontSize) {
		t.Fatalf("expect MultiCell split in one line %.2f != %.2f", y_end-y_start, FontSize)
	}

	// this sentence should be splited in two lines
	str = "Guiochini Amandine"
	lines = pdf.SplitLines([]byte(str), 26)
	y_start = pdf.GetY()
	pdf.MultiCell(26, FontSize, str, "", "L", false)
	y_end = pdf.GetY()

	if len(lines) != 2 {
		t.Fatalf("expect SplitLines split in two lines")
	}
	if int(y_end-y_start) != int(FontSize*2) {
		t.Fatalf("expect MultiCell split in two lines %.2f != %.2f", y_end-y_start, FontSize*2)
	}
}

// TestFooterFuncLpi tests to make sure the footer is not call twice and SetFooterFuncLpi can work
// without SetFooterFunc.
func TestFooterFuncLpi(t *testing.T) {
	pdf := gofpdf.New("P", "mm", "A4", "")
	var (
		oldFooterFnc  = "oldFooterFnc"
		bothPages     = "bothPages"
		firstPageOnly = "firstPageOnly"
		lastPageOnly  = "lastPageOnly"
	)

	// This set just for testing, only set SetFooterFuncLpi.
	pdf.SetFooterFunc(func() {
		pdf.SetY(-15)
		pdf.SetFont("Arial", "I", 8)
		pdf.CellFormat(0, 10, oldFooterFnc,
			"", 0, "C", false, 0, "")
	})
	pdf.SetFooterFuncLpi(func(lastPage bool) {
		pdf.SetY(-15)
		pdf.SetFont("Arial", "I", 8)
		pdf.CellFormat(0, 10, bothPages, "", 0, "L", false, 0, "")
		if !lastPage {
			pdf.CellFormat(0, 10, firstPageOnly, "", 0, "C", false, 0, "")
		} else {
			pdf.CellFormat(0, 10, lastPageOnly, "", 0, "C", false, 0, "")
		}
	})
	pdf.AddPage()
	pdf.SetFont("Arial", "B", 16)
	for j := 1; j <= 40; j++ {
		pdf.CellFormat(0, 10, fmt.Sprintf("Printing line number %d", j),
			"", 1, "", false, 0, "")
	}
	if pdf.Error() != nil {
		t.Fatalf("not expecting error when rendering text")
	}
	w := &bytes.Buffer{}
	if err := pdf.Output(w); err != nil {
		t.Errorf("unexpected err: %s", err)
	}
	b := w.Bytes()
	if bytes.Contains(b, []byte(oldFooterFnc)) {
		t.Errorf("not expecting %s render on pdf when FooterFncLpi is set", oldFooterFnc)
	}
	got := bytes.Count(b, []byte("bothPages"))
	if got != 2 {
		t.Errorf("footer %s should render on two page got:%d", bothPages, got)
	}
	got = bytes.Count(b, []byte(firstPageOnly))
	if got != 1 {
		t.Errorf("footer %s should render only on first page got: %d", firstPageOnly, got)
	}
	got = bytes.Count(b, []byte(lastPageOnly))
	if got != 1 {
		t.Errorf("footer %s should render only on first page got: %d", lastPageOnly, got)
	}
	f := bytes.Index(b, []byte(firstPageOnly))
	l := bytes.Index(b, []byte(lastPageOnly))
	if f > l {
		t.Errorf("index %d (%s) should less than index %d (%s)", f, firstPageOnly, l, lastPageOnly)
	}
}

type fontResourceType struct {
}

func (f fontResourceType) Open(name string) (rdr io.Reader, err error) {
	var buf []byte
	buf, err = ioutil.ReadFile(example.FontFile(name))
	if err == nil {
		rdr = bytes.NewReader(buf)
		fmt.Printf("Generalized font loader reading %s\n", name)
	}
	return
}

// strDelimit converts 'ABCDEFG' to, for example, 'A,BCD,EFG'
func strDelimit(str string, sepstr string, sepcount int) string {
	pos := len(str) - sepcount
	for pos > 0 {
		str = str[:pos] + sepstr + str[pos:]
		pos = pos - sepcount
	}
	return str
}

func loremList() []string {
	return []string{
		"Lorem ipsum dolor sit amet, consectetur adipisicing elit, sed do eiusmod " +
			"tempor incididunt ut labore et dolore magna aliqua.",
		"Ut enim ad minim veniam, quis nostrud exercitation ullamco laboris nisi ut " +
			"aliquip ex ea commodo consequat.",
		"Duis aute irure dolor in reprehenderit in voluptate velit esse cillum " +
			"dolore eu fugiat nulla pariatur.",
		"Excepteur sint occaecat cupidatat non proident, sunt in culpa qui " +
			"officia deserunt mollit anim id est laborum.",
	}
}

func lorem() string {
	return strings.Join(loremList(), " ")
}

// Example demonstrates the generation of a simple PDF document. Note that
// since only core fonts are used (in this case Arial, a synonym for
// Helvetica), an empty string can be specified for the font directory in the
// call to New(). Note also that the example.Filename() and example.Summary()
// functions belong to a separate, internal package and are not part of the
// gofpdf library. If an error occurs at some point during the construction of
// the document, subsequent method calls exit immediately and the error is
// finally retrieved with the output call where it can be handled by the
// application.
func Example() {
	pdf := gofpdf.New(gofpdf.OrientationPortrait, "mm", "A4", "")
	pdf.AddPage()
	pdf.SetFont("Arial", "B", 16)
	pdf.Cell(40, 10, "Hello World!")
	fileStr := example.Filename("basic")
	err := pdf.OutputFileAndClose(fileStr)
	example.Summary(err, fileStr)
	// Output:
	// Successfully generated pdf/basic.pdf
}

// ExampleFpdf_AddPage demonsrates the generation of headers, footers and page breaks.
func ExampleFpdf_AddPage() {
	pdf := gofpdf.New("P", "mm", "A4", "")
	pdf.SetTopMargin(30)
	pdf.SetHeaderFuncMode(func() {
		pdf.Image(example.ImageFile("logo.png"), 10, 6, 30, 0, false, "", 0, "")
		pdf.SetY(5)
		pdf.SetFont("Arial", "B", 15)
		pdf.Cell(80, 0, "")
		pdf.CellFormat(30, 10, "Title", "1", 0, "C", false, 0, "")
		pdf.Ln(20)
	}, true)
	pdf.SetFooterFunc(func() {
		pdf.SetY(-15)
		pdf.SetFont("Arial", "I", 8)
		pdf.CellFormat(0, 10, fmt.Sprintf("Page %d/{nb}", pdf.PageNo()),
			"", 0, "C", false, 0, "")
	})
	pdf.AliasNbPages("")
	pdf.AddPage()
	pdf.SetFont("Times", "", 12)
	for j := 1; j <= 40; j++ {
		pdf.CellFormat(0, 10, fmt.Sprintf("Printing line number %d", j),
			"", 1, "", false, 0, "")
	}
	fileStr := example.Filename("Fpdf_AddPage")
	err := pdf.OutputFileAndClose(fileStr)
	example.Summary(err, fileStr)
	// Output:
	// Successfully generated pdf/Fpdf_AddPage.pdf
}

// ExampleFpdf_MultiCell demonstrates word-wrapping, line justification and
// page-breaking.
func ExampleFpdf_MultiCell() {
	pdf := gofpdf.New("P", "mm", "A4", "")
	titleStr := "20000 Leagues Under the Seas"
	pdf.SetTitle(titleStr, false)
	pdf.SetAuthor("Jules Verne", false)
	pdf.SetHeaderFunc(func() {
		// Arial bold 15
		pdf.SetFont("Arial", "B", 15)
		// Calculate width of title and position
		wd := pdf.GetStringWidth(titleStr) + 6
		pdf.SetX((210 - wd) / 2)
		// Colors of frame, background and text
		pdf.SetDrawColor(0, 80, 180)
		pdf.SetFillColor(230, 230, 0)
		pdf.SetTextColor(220, 50, 50)
		// Thickness of frame (1 mm)
		pdf.SetLineWidth(1)
		// Title
		pdf.CellFormat(wd, 9, titleStr, "1", 1, "C", true, 0, "")
		// Line break
		pdf.Ln(10)
	})
	pdf.SetFooterFunc(func() {
		// Position at 1.5 cm from bottom
		pdf.SetY(-15)
		// Arial italic 8
		pdf.SetFont("Arial", "I", 8)
		// Text color in gray
		pdf.SetTextColor(128, 128, 128)
		// Page number
		pdf.CellFormat(0, 10, fmt.Sprintf("Page %d", pdf.PageNo()),
			"", 0, "C", false, 0, "")
	})
	chapterTitle := func(chapNum int, titleStr string) {
		// 	// Arial 12
		pdf.SetFont("Arial", "", 12)
		// Background color
		pdf.SetFillColor(200, 220, 255)
		// Title
		pdf.CellFormat(0, 6, fmt.Sprintf("Chapter %d : %s", chapNum, titleStr),
			"", 1, "L", true, 0, "")
		// Line break
		pdf.Ln(4)
	}
	chapterBody := func(fileStr string) {
		// Read text file
		txtStr, err := ioutil.ReadFile(fileStr)
		if err != nil {
			pdf.SetError(err)
		}
		// Times 12
		pdf.SetFont("Times", "", 12)
		// Output justified text
		pdf.MultiCell(0, 5, string(txtStr), "", "", false)
		// Line break
		pdf.Ln(-1)
		// Mention in italics
		pdf.SetFont("", "I", 0)
		pdf.Cell(0, 5, "(end of excerpt)")
	}
	printChapter := func(chapNum int, titleStr, fileStr string) {
		pdf.AddPage()
		chapterTitle(chapNum, titleStr)
		chapterBody(fileStr)
	}
	printChapter(1, "A RUNAWAY REEF", example.TextFile("20k_c1.txt"))
	printChapter(2, "THE PROS AND CONS", example.TextFile("20k_c2.txt"))
	fileStr := example.Filename("Fpdf_MultiCell")
	err := pdf.OutputFileAndClose(fileStr)
	example.Summary(err, fileStr)
	// Output:
	// Successfully generated pdf/Fpdf_MultiCell.pdf
}

// ExampleFpdf_SetLeftMargin demonstrates the generation of a PDF document that has multiple
// columns. This is accomplished with the SetLeftMargin() and Cell() methods.
func ExampleFpdf_SetLeftMargin() {
	var y0 float64
	var crrntCol int
	pdf := gofpdf.New("P", "mm", "A4", "")
	pdf.SetDisplayMode("fullpage", "TwoColumnLeft")
	titleStr := "20000 Leagues Under the Seas"
	pdf.SetTitle(titleStr, false)
	pdf.SetAuthor("Jules Verne", false)
	setCol := func(col int) {
		// Set position at a given column
		crrntCol = col
		x := 10.0 + float64(col)*65.0
		pdf.SetLeftMargin(x)
		pdf.SetX(x)
	}
	chapterTitle := func(chapNum int, titleStr string) {
		// Arial 12
		pdf.SetFont("Arial", "", 12)
		// Background color
		pdf.SetFillColor(200, 220, 255)
		// Title
		pdf.CellFormat(0, 6, fmt.Sprintf("Chapter %d : %s", chapNum, titleStr),
			"", 1, "L", true, 0, "")
		// Line break
		pdf.Ln(4)
		y0 = pdf.GetY()
	}
	chapterBody := func(fileStr string) {
		// Read text file
		txtStr, err := ioutil.ReadFile(fileStr)
		if err != nil {
			pdf.SetError(err)
		}
		// Font
		pdf.SetFont("Times", "", 12)
		// Output text in a 6 cm width column
		pdf.MultiCell(60, 5, string(txtStr), "", "", false)
		pdf.Ln(-1)
		// Mention
		pdf.SetFont("", "I", 0)
		pdf.Cell(0, 5, "(end of excerpt)")
		// Go back to first column
		setCol(0)
	}
	printChapter := func(num int, titleStr, fileStr string) {
		// Add chapter
		pdf.AddPage()
		chapterTitle(num, titleStr)
		chapterBody(fileStr)
	}
	pdf.SetAcceptPageBreakFunc(func() bool {
		// Method accepting or not automatic page break
		if crrntCol < 2 {
			// Go to next column
			setCol(crrntCol + 1)
			// Set ordinate to top
			pdf.SetY(y0)
			// Keep on page
			return false
		}
		// Go back to first column
		setCol(0)
		// Page break
		return true
	})
	pdf.SetHeaderFunc(func() {
		// Arial bold 15
		pdf.SetFont("Arial", "B", 15)
		// Calculate width of title and position
		wd := pdf.GetStringWidth(titleStr) + 6
		pdf.SetX((210 - wd) / 2)
		// Colors of frame, background and text
		pdf.SetDrawColor(0, 80, 180)
		pdf.SetFillColor(230, 230, 0)
		pdf.SetTextColor(220, 50, 50)
		// Thickness of frame (1 mm)
		pdf.SetLineWidth(1)
		// Title
		pdf.CellFormat(wd, 9, titleStr, "1", 1, "C", true, 0, "")
		// Line break
		pdf.Ln(10)
		// Save ordinate
		y0 = pdf.GetY()
	})
	pdf.SetFooterFunc(func() {
		// Position at 1.5 cm from bottom
		pdf.SetY(-15)
		// Arial italic 8
		pdf.SetFont("Arial", "I", 8)
		// Text color in gray
		pdf.SetTextColor(128, 128, 128)
		// Page number
		pdf.CellFormat(0, 10, fmt.Sprintf("Page %d", pdf.PageNo()),
			"", 0, "C", false, 0, "")
	})
	printChapter(1, "A RUNAWAY REEF", example.TextFile("20k_c1.txt"))
	printChapter(2, "THE PROS AND CONS", example.TextFile("20k_c2.txt"))
	fileStr := example.Filename("Fpdf_SetLeftMargin_multicolumn")
	err := pdf.OutputFileAndClose(fileStr)
	example.Summary(err, fileStr)
	// Output:
	// Successfully generated pdf/Fpdf_SetLeftMargin_multicolumn.pdf
}

// ExampleFpdf_SplitLines_tables demonstrates word-wrapped table cells
func ExampleFpdf_SplitLines_tables() {
	const (
		colCount = 3
		colWd    = 60.0
		marginH  = 15.0
		lineHt   = 5.5
		cellGap  = 2.0
	)
	// var colStrList [colCount]string
	type cellType struct {
		str  string
		list [][]byte
		ht   float64
	}
	var (
		cellList [colCount]cellType
		cell     cellType
	)

	pdf := gofpdf.New("P", "mm", "A4", "") // 210 x 297
	header := [colCount]string{"Column A", "Column B", "Column C"}
	alignList := [colCount]string{"L", "C", "R"}
	strList := loremList()
	pdf.SetMargins(marginH, 15, marginH)
	pdf.SetFont("Arial", "", 14)
	pdf.AddPage()

	// Headers
	pdf.SetTextColor(224, 224, 224)
	pdf.SetFillColor(64, 64, 64)
	for colJ := 0; colJ < colCount; colJ++ {
		pdf.CellFormat(colWd, 10, header[colJ], "1", 0, "CM", true, 0, "")
	}
	pdf.Ln(-1)
	pdf.SetTextColor(24, 24, 24)
	pdf.SetFillColor(255, 255, 255)

	// Rows
	y := pdf.GetY()
	count := 0
	for rowJ := 0; rowJ < 2; rowJ++ {
		maxHt := lineHt
		// Cell height calculation loop
		for colJ := 0; colJ < colCount; colJ++ {
			count++
			if count > len(strList) {
				count = 1
			}
			cell.str = strings.Join(strList[0:count], " ")
			cell.list = pdf.SplitLines([]byte(cell.str), colWd-cellGap-cellGap)
			cell.ht = float64(len(cell.list)) * lineHt
			if cell.ht > maxHt {
				maxHt = cell.ht
			}
			cellList[colJ] = cell
		}
		// Cell render loop
		x := marginH
		for colJ := 0; colJ < colCount; colJ++ {
			pdf.Rect(x, y, colWd, maxHt+cellGap+cellGap, "D")
			cell = cellList[colJ]
			cellY := y + cellGap + (maxHt-cell.ht)/2
			for splitJ := 0; splitJ < len(cell.list); splitJ++ {
				pdf.SetXY(x+cellGap, cellY)
				pdf.CellFormat(colWd-cellGap-cellGap, lineHt, string(cell.list[splitJ]), "", 0,
					alignList[colJ], false, 0, "")
				cellY += lineHt
			}
			x += colWd
		}
		y += maxHt + cellGap + cellGap
	}

	fileStr := example.Filename("Fpdf_SplitLines_tables")
	err := pdf.OutputFileAndClose(fileStr)
	example.Summary(err, fileStr)
	// Output:
	// Successfully generated pdf/Fpdf_SplitLines_tables.pdf
}

// ExampleFpdf_CellFormat_tables demonstrates various table styles.
func ExampleFpdf_CellFormat_tables() {
	pdf := gofpdf.New("P", "mm", "A4", "")
	type countryType struct {
		nameStr, capitalStr, areaStr, popStr string
	}
	countryList := make([]countryType, 0, 8)
	header := []string{"Country", "Capital", "Area (sq km)", "Pop. (thousands)"}
	loadData := func(fileStr string) {
		fl, err := os.Open(fileStr)
		if err == nil {
			scanner := bufio.NewScanner(fl)
			var c countryType
			for scanner.Scan() {
				// Austria;Vienna;83859;8075
				lineStr := scanner.Text()
				list := strings.Split(lineStr, ";")
				if len(list) == 4 {
					c.nameStr = list[0]
					c.capitalStr = list[1]
					c.areaStr = list[2]
					c.popStr = list[3]
					countryList = append(countryList, c)
				} else {
					err = fmt.Errorf("error tokenizing %s", lineStr)
				}
			}
			fl.Close()
			if len(countryList) == 0 {
				err = fmt.Errorf("error loading data from %s", fileStr)
			}
		}
		if err != nil {
			pdf.SetError(err)
		}
	}
	// Simple table
	basicTable := func() {
		left := (210.0 - 4*40) / 2
		pdf.SetX(left)
		for _, str := range header {
			pdf.CellFormat(40, 7, str, "1", 0, "", false, 0, "")
		}
		pdf.Ln(-1)
		for _, c := range countryList {
			pdf.SetX(left)
			pdf.CellFormat(40, 6, c.nameStr, "1", 0, "", false, 0, "")
			pdf.CellFormat(40, 6, c.capitalStr, "1", 0, "", false, 0, "")
			pdf.CellFormat(40, 6, c.areaStr, "1", 0, "", false, 0, "")
			pdf.CellFormat(40, 6, c.popStr, "1", 0, "", false, 0, "")
			pdf.Ln(-1)
		}
	}
	// Better table
	improvedTable := func() {
		// Column widths
		w := []float64{40.0, 35.0, 40.0, 45.0}
		wSum := 0.0
		for _, v := range w {
			wSum += v
		}
		left := (210 - wSum) / 2
		// 	Header
		pdf.SetX(left)
		for j, str := range header {
			pdf.CellFormat(w[j], 7, str, "1", 0, "C", false, 0, "")
		}
		pdf.Ln(-1)
		// Data
		for _, c := range countryList {
			pdf.SetX(left)
			pdf.CellFormat(w[0], 6, c.nameStr, "LR", 0, "", false, 0, "")
			pdf.CellFormat(w[1], 6, c.capitalStr, "LR", 0, "", false, 0, "")
			pdf.CellFormat(w[2], 6, strDelimit(c.areaStr, ",", 3),
				"LR", 0, "R", false, 0, "")
			pdf.CellFormat(w[3], 6, strDelimit(c.popStr, ",", 3),
				"LR", 0, "R", false, 0, "")
			pdf.Ln(-1)
		}
		pdf.SetX(left)
		pdf.CellFormat(wSum, 0, "", "T", 0, "", false, 0, "")
	}
	// Colored table
	fancyTable := func() {
		// Colors, line width and bold font
		pdf.SetFillColor(255, 0, 0)
		pdf.SetTextColor(255, 255, 255)
		pdf.SetDrawColor(128, 0, 0)
		pdf.SetLineWidth(.3)
		pdf.SetFont("", "B", 0)
		// 	Header
		w := []float64{40, 35, 40, 45}
		wSum := 0.0
		for _, v := range w {
			wSum += v
		}
		left := (210 - wSum) / 2
		pdf.SetX(left)
		for j, str := range header {
			pdf.CellFormat(w[j], 7, str, "1", 0, "C", true, 0, "")
		}
		pdf.Ln(-1)
		// Color and font restoration
		pdf.SetFillColor(224, 235, 255)
		pdf.SetTextColor(0, 0, 0)
		pdf.SetFont("", "", 0)
		// 	Data
		fill := false
		for _, c := range countryList {
			pdf.SetX(left)
			pdf.CellFormat(w[0], 6, c.nameStr, "LR", 0, "", fill, 0, "")
			pdf.CellFormat(w[1], 6, c.capitalStr, "LR", 0, "", fill, 0, "")
			pdf.CellFormat(w[2], 6, strDelimit(c.areaStr, ",", 3),
				"LR", 0, "R", fill, 0, "")
			pdf.CellFormat(w[3], 6, strDelimit(c.popStr, ",", 3),
				"LR", 0, "R", fill, 0, "")
			pdf.Ln(-1)
			fill = !fill
		}
		pdf.SetX(left)
		pdf.CellFormat(wSum, 0, "", "T", 0, "", false, 0, "")
	}
	loadData(example.TextFile("countries.txt"))
	pdf.SetFont("Arial", "", 14)
	pdf.AddPage()
	basicTable()
	pdf.AddPage()
	improvedTable()
	pdf.AddPage()
	fancyTable()
	fileStr := example.Filename("Fpdf_CellFormat_tables")
	err := pdf.OutputFileAndClose(fileStr)
	example.Summary(err, fileStr)
	// Output:
	// Successfully generated pdf/Fpdf_CellFormat_tables.pdf
}

// ExampleFpdf_HTMLBasicNew demonstrates internal and external links with and without basic
// HTML.
func ExampleFpdf_HTMLBasicNew() {
	pdf := gofpdf.New("P", "mm", "A4", "")
	// First page: manual local link
	pdf.AddPage()
	pdf.SetFont("Helvetica", "", 20)
	_, lineHt := pdf.GetFontSize()
	pdf.Write(lineHt, "To find out what's new in this tutorial, click ")
	pdf.SetFont("", "U", 0)
	link := pdf.AddLink()
	pdf.WriteLinkID(lineHt, "here", link)
	pdf.SetFont("", "", 0)
	// Second page: image link and basic HTML with link
	pdf.AddPage()
	pdf.SetLink(link, 0, -1)
	pdf.Image(example.ImageFile("logo.png"), 10, 12, 30, 0, false, "", 0, "http://www.fpdf.org")
	pdf.SetLeftMargin(45)
	pdf.SetFontSize(14)
	_, lineHt = pdf.GetFontSize()
	htmlStr := `You can now easily print text mixing different styles: <b>bold</b>, ` +
		`<i>italic</i>, <u>underlined</u>, or <b><i><u>all at once</u></i></b>!<br><br>` +
		`<center>You can also center text.</center>` +
		`<right>Or align it to the right.</right>` +
		`You can also insert links on text, such as ` +
		`<a href="http://www.fpdf.org">www.fpdf.org</a>, or on an image: click on the logo.`
	html := pdf.HTMLBasicNew()
	html.Write(lineHt, htmlStr)
	fileStr := example.Filename("Fpdf_HTMLBasicNew")
	err := pdf.OutputFileAndClose(fileStr)
	example.Summary(err, fileStr)
	// Output:
	// Successfully generated pdf/Fpdf_HTMLBasicNew.pdf
}

// ExampleFpdf_AddFont demonstrates the use of a non-standard font.
func ExampleFpdf_AddFont() {
	pdf := gofpdf.New("P", "mm", "A4", example.FontDir())
	pdf.AddFont("Calligrapher", "", "calligra.json")
	pdf.AddPage()
	pdf.SetFont("Calligrapher", "", 35)
	pdf.Cell(0, 10, "Enjoy new fonts with FPDF!")
	fileStr := example.Filename("Fpdf_AddFont")
	err := pdf.OutputFileAndClose(fileStr)
	example.Summary(err, fileStr)
	// Output:
	// Successfully generated pdf/Fpdf_AddFont.pdf
}

// ExampleFpdf_WriteAligned demonstrates how to align text with the Write function.
func ExampleFpdf_WriteAligned() {
	pdf := gofpdf.New("P", "mm", "A4", example.FontDir())
	pdf.AddPage()
	pdf.SetFont("Helvetica", "", 12)
	pdf.WriteAligned(0, 35, "This text is the default alignment, Left", "")
	pdf.Ln(35)
	pdf.WriteAligned(0, 35, "This text is aligned Left", "L")
	pdf.Ln(35)
	pdf.WriteAligned(0, 35, "This text is aligned Center", "C")
	pdf.Ln(35)
	pdf.WriteAligned(0, 35, "This text is aligned Right", "R")
	pdf.Ln(35)
	line := "This text fill line using word spacing. This can by used to write justified text"
	leftMargin, _, rightMargin, _ := pdf.GetMargins()
	pageWidth, _ := pdf.GetPageSize()
	pageWidth -= leftMargin + rightMargin
	pdf.SetWordSpacing((pageWidth - pdf.GetStringWidth(line)) / float64(strings.Count(line, " ")))
	pdf.WriteAligned(pageWidth, 35, line, "L")
	fileStr := example.Filename("Fpdf_WriteAligned")
	err := pdf.OutputFileAndClose(fileStr)
	example.Summary(err, fileStr)
	// Output:
	// Successfully generated pdf/Fpdf_WriteAligned.pdf
}

// ExampleFpdf_Image demonstrates how images are included in documents.
func ExampleFpdf_Image() {
	pdf := gofpdf.New("P", "mm", "A4", "")
	pdf.AddPage()
	pdf.SetFont("Arial", "", 11)
	pdf.Image(example.ImageFile("logo.png"), 10, 10, 30, 0, false, "", 0, "")
	pdf.Text(50, 20, "logo.png")
	pdf.Image(example.ImageFile("logo.gif"), 10, 40, 30, 0, false, "", 0, "")
	pdf.Text(50, 50, "logo.gif")
	pdf.Image(example.ImageFile("logo-gray.png"), 10, 70, 30, 0, false, "", 0, "")
	pdf.Text(50, 80, "logo-gray.png")
	pdf.Image(example.ImageFile("logo-rgb.png"), 10, 100, 30, 0, false, "", 0, "")
	pdf.Text(50, 110, "logo-rgb.png")
	pdf.Image(example.ImageFile("logo.jpg"), 10, 130, 30, 0, false, "", 0, "")
	pdf.Text(50, 140, "logo.jpg")
	fileStr := example.Filename("Fpdf_Image")
	err := pdf.OutputFileAndClose(fileStr)
	example.Summary(err, fileStr)
	// Output:
	// Successfully generated pdf/Fpdf_Image.pdf
}

// ExampleFpdf_ImageOptions demonstrates how the AllowNegativePosition field of the
// ImageOption struct can be used to affect horizontal image placement.
func ExampleFpdf_ImageOptions() {
	var opt gofpdf.ImageOptions

	pdf := gofpdf.New("P", "mm", "A4", "")
	pdf.AddPage()
	pdf.SetFont("Arial", "", 11)
	pdf.SetX(60)
	opt.ImageType = "png"
	pdf.ImageOptions(example.ImageFile("logo.png"), -10, 10, 30, 0, false, opt, 0, "")
	opt.AllowNegativePosition = true
	pdf.ImageOptions(example.ImageFile("logo.png"), -10, 50, 30, 0, false, opt, 0, "")
	fileStr := example.Filename("Fpdf_ImageOptions")
	err := pdf.OutputFileAndClose(fileStr)
	example.Summary(err, fileStr)
	// Output:
	// Successfully generated pdf/Fpdf_ImageOptions.pdf
}

// This examples demonstrates Landscape mode with images.
func ExampleFpdf_SetAcceptPageBreakFunc() {
	var y0 float64
	var crrntCol int
	loremStr := lorem()
	pdf := gofpdf.New("L", "mm", "A4", "")
	const (
		pageWd = 297.0 // A4 210.0 x 297.0
		margin = 10.0
		gutter = 4
		colNum = 3
		colWd  = (pageWd - 2*margin - (colNum-1)*gutter) / colNum
	)
	setCol := func(col int) {
		crrntCol = col
		x := margin + float64(col)*(colWd+gutter)
		pdf.SetLeftMargin(x)
		pdf.SetX(x)
	}
	pdf.SetHeaderFunc(func() {
		titleStr := "gofpdf"
		pdf.SetFont("Helvetica", "B", 48)
		wd := pdf.GetStringWidth(titleStr) + 6
		pdf.SetX((pageWd - wd) / 2)
		pdf.SetTextColor(128, 128, 160)
		pdf.Write(12, titleStr[:2])
		pdf.SetTextColor(128, 128, 128)
		pdf.Write(12, titleStr[2:])
		pdf.Ln(20)
		y0 = pdf.GetY()
	})
	pdf.SetAcceptPageBreakFunc(func() bool {
		if crrntCol < colNum-1 {
			setCol(crrntCol + 1)
			pdf.SetY(y0)
			// Start new column, not new page
			return false
		}
		setCol(0)
		return true
	})
	pdf.AddPage()
	pdf.SetFont("Times", "", 12)
	for j := 0; j < 20; j++ {
		if j == 1 {
			pdf.Image(example.ImageFile("fpdf.png"), -1, 0, colWd, 0, true, "", 0, "")
		} else if j == 5 {
			pdf.Image(example.ImageFile("golang-gopher.png"),
				-1, 0, colWd, 0, true, "", 0, "")
		}
		pdf.MultiCell(colWd, 5, loremStr, "", "", false)
		pdf.Ln(-1)
	}
	fileStr := example.Filename("Fpdf_SetAcceptPageBreakFunc_landscape")
	err := pdf.OutputFileAndClose(fileStr)
	example.Summary(err, fileStr)
	// Output:
	// Successfully generated pdf/Fpdf_SetAcceptPageBreakFunc_landscape.pdf
}

// This examples tests corner cases as reported by the gocov tool.
func ExampleFpdf_SetKeywords() {
	var err error
	fileStr := example.Filename("Fpdf_SetKeywords")
	err = gofpdf.MakeFont(example.FontFile("CalligrapherRegular.pfb"),
		example.FontFile("cp1252.map"), example.FontDir(), nil, true)
	if err == nil {
		pdf := gofpdf.New("", "", "", "")
		pdf.SetFontLocation(example.FontDir())
		pdf.SetTitle("世界", true)
		pdf.SetAuthor("世界", true)
		pdf.SetSubject("世界", true)
		pdf.SetCreator("世界", true)
		pdf.SetKeywords("世界", true)
		pdf.AddFont("Calligrapher", "", "CalligrapherRegular.json")
		pdf.AddPage()
		pdf.SetFont("Calligrapher", "", 16)
		pdf.Writef(5, "\x95 %s \x95", pdf)
		err = pdf.OutputFileAndClose(fileStr)
	}
	example.Summary(err, fileStr)
	// Output:
	// Successfully generated pdf/Fpdf_SetKeywords.pdf
}

// ExampleFpdf_Circle demonstrates the construction of various geometric figures,
func ExampleFpdf_Circle() {
	const (
		thin  = 0.2
		thick = 3.0
	)
	pdf := gofpdf.New("", "", "", "")
	pdf.SetFont("Helvetica", "", 12)
	pdf.SetFillColor(200, 200, 220)
	pdf.AddPage()

	y := 15.0
	pdf.Text(10, y, "Circles")
	pdf.SetFillColor(200, 200, 220)
	pdf.SetLineWidth(thin)
	pdf.Circle(20, y+15, 10, "D")
	pdf.Circle(45, y+15, 10, "F")
	pdf.Circle(70, y+15, 10, "FD")
	pdf.SetLineWidth(thick)
	pdf.Circle(95, y+15, 10, "FD")
	pdf.SetLineWidth(thin)

	y += 40.0
	pdf.Text(10, y, "Ellipses")
	pdf.SetFillColor(220, 200, 200)
	pdf.Ellipse(30, y+15, 20, 10, 0, "D")
	pdf.Ellipse(75, y+15, 20, 10, 0, "F")
	pdf.Ellipse(120, y+15, 20, 10, 0, "FD")
	pdf.SetLineWidth(thick)
	pdf.Ellipse(165, y+15, 20, 10, 0, "FD")
	pdf.SetLineWidth(thin)

	y += 40.0
	pdf.Text(10, y, "Curves (quadratic)")
	pdf.SetFillColor(220, 220, 200)
	pdf.Curve(10, y+30, 15, y-20, 40, y+30, "D")
	pdf.Curve(45, y+30, 50, y-20, 75, y+30, "F")
	pdf.Curve(80, y+30, 85, y-20, 110, y+30, "FD")
	pdf.SetLineWidth(thick)
	pdf.Curve(115, y+30, 120, y-20, 145, y+30, "FD")
	pdf.SetLineCapStyle("round")
	pdf.Curve(150, y+30, 155, y-20, 180, y+30, "FD")
	pdf.SetLineWidth(thin)
	pdf.SetLineCapStyle("butt")

	y += 40.0
	pdf.Text(10, y, "Curves (cubic)")
	pdf.SetFillColor(220, 200, 220)
	pdf.CurveBezierCubic(10, y+30, 15, y-20, 10, y+30, 40, y+30, "D")
	pdf.CurveBezierCubic(45, y+30, 50, y-20, 45, y+30, 75, y+30, "F")
	pdf.CurveBezierCubic(80, y+30, 85, y-20, 80, y+30, 110, y+30, "FD")
	pdf.SetLineWidth(thick)
	pdf.CurveBezierCubic(115, y+30, 120, y-20, 115, y+30, 145, y+30, "FD")
	pdf.SetLineCapStyle("round")
	pdf.CurveBezierCubic(150, y+30, 155, y-20, 150, y+30, 180, y+30, "FD")
	pdf.SetLineWidth(thin)
	pdf.SetLineCapStyle("butt")

	y += 40.0
	pdf.Text(10, y, "Arcs")
	pdf.SetFillColor(200, 220, 220)
	pdf.SetLineWidth(thick)
	pdf.Arc(45, y+35, 20, 10, 0, 0, 180, "FD")
	pdf.SetLineWidth(thin)
	pdf.Arc(45, y+35, 25, 15, 0, 90, 270, "D")
	pdf.SetLineWidth(thick)
	pdf.Arc(45, y+35, 30, 20, 0, 0, 360, "D")
	pdf.SetLineCapStyle("round")
	pdf.Arc(135, y+35, 20, 10, 135, 0, 180, "FD")
	pdf.SetLineWidth(thin)
	pdf.Arc(135, y+35, 25, 15, 135, 90, 270, "D")
	pdf.SetLineWidth(thick)
	pdf.Arc(135, y+35, 30, 20, 135, 0, 360, "D")
	pdf.SetLineWidth(thin)
	pdf.SetLineCapStyle("butt")

	fileStr := example.Filename("Fpdf_Circle_figures")
	err := pdf.OutputFileAndClose(fileStr)
	example.Summary(err, fileStr)
	// Output:
	// Successfully generated pdf/Fpdf_Circle_figures.pdf
}

// ExampleFpdf_SetAlpha demonstrates alpha transparency.
func ExampleFpdf_SetAlpha() {
	const (
		gapX  = 10.0
		gapY  = 9.0
		rectW = 40.0
		rectH = 58.0
		pageW = 210
		pageH = 297
	)
	modeList := []string{"Normal", "Multiply", "Screen", "Overlay",
		"Darken", "Lighten", "ColorDodge", "ColorBurn", "HardLight", "SoftLight",
		"Difference", "Exclusion", "Hue", "Saturation", "Color", "Luminosity"}
	pdf := gofpdf.New("", "", "", "")
	pdf.SetLineWidth(2)
	pdf.SetAutoPageBreak(false, 0)
	pdf.AddPage()
	pdf.SetFont("Helvetica", "", 18)
	pdf.SetXY(0, gapY)
	pdf.SetTextColor(0, 0, 0)
	pdf.CellFormat(pageW, gapY, "Alpha Blending Modes", "", 0, "C", false, 0, "")
	j := 0
	y := 3 * gapY
	for col := 0; col < 4; col++ {
		x := gapX
		for row := 0; row < 4; row++ {
			pdf.Rect(x, y, rectW, rectH, "D")
			pdf.SetFont("Helvetica", "B", 12)
			pdf.SetFillColor(0, 0, 0)
			pdf.SetTextColor(250, 250, 230)
			pdf.SetXY(x, y+rectH-4)
			pdf.CellFormat(rectW, 5, modeList[j], "", 0, "C", true, 0, "")
			pdf.SetFont("Helvetica", "I", 150)
			pdf.SetTextColor(80, 80, 120)
			pdf.SetXY(x, y+2)
			pdf.CellFormat(rectW, rectH, "A", "", 0, "C", false, 0, "")
			pdf.SetAlpha(0.5, modeList[j])
			pdf.Image(example.ImageFile("golang-gopher.png"),
				x-gapX, y, rectW+2*gapX, 0, false, "", 0, "")
			pdf.SetAlpha(1.0, "Normal")
			x += rectW + gapX
			j++
		}
		y += rectH + gapY
	}
	fileStr := example.Filename("Fpdf_SetAlpha_transparency")
	err := pdf.OutputFileAndClose(fileStr)
	example.Summary(err, fileStr)
	// Output:
	// Successfully generated pdf/Fpdf_SetAlpha_transparency.pdf
}

// ExampleFpdf_LinearGradient deomstrates various gradients.
func ExampleFpdf_LinearGradient() {
	pdf := gofpdf.New("", "", "", "")
	pdf.SetFont("Helvetica", "", 12)
	pdf.AddPage()
	pdf.LinearGradient(0, 0, 210, 100, 250, 250, 255, 220, 220, 225, 0, 0, 0, .5)
	pdf.LinearGradient(20, 25, 75, 75, 220, 220, 250, 80, 80, 220, 0, .2, 0, .8)
	pdf.Rect(20, 25, 75, 75, "D")
	pdf.LinearGradient(115, 25, 75, 75, 220, 220, 250, 80, 80, 220, 0, 0, 1, 1)
	pdf.Rect(115, 25, 75, 75, "D")
	pdf.RadialGradient(20, 120, 75, 75, 220, 220, 250, 80, 80, 220,
		0.25, 0.75, 0.25, 0.75, 1)
	pdf.Rect(20, 120, 75, 75, "D")
	pdf.RadialGradient(115, 120, 75, 75, 220, 220, 250, 80, 80, 220,
		0.25, 0.75, 0.75, 0.75, 0.75)
	pdf.Rect(115, 120, 75, 75, "D")
	fileStr := example.Filename("Fpdf_LinearGradient_gradient")
	err := pdf.OutputFileAndClose(fileStr)
	example.Summary(err, fileStr)
	// Output:
	// Successfully generated pdf/Fpdf_LinearGradient_gradient.pdf
}

// ExampleFpdf_ClipText demonstrates clipping.
func ExampleFpdf_ClipText() {
	pdf := gofpdf.New("", "", "", "")
	y := 10.0
	pdf.AddPage()

	pdf.SetFont("Helvetica", "", 24)
	pdf.SetXY(0, y)
	pdf.ClipText(10, y+12, "Clipping examples", false)
	pdf.RadialGradient(10, y, 100, 20, 128, 128, 160, 32, 32, 48,
		0.25, 0.5, 0.25, 0.5, 0.2)
	pdf.ClipEnd()

	y += 12
	pdf.SetFont("Helvetica", "B", 120)
	pdf.SetDrawColor(64, 80, 80)
	pdf.SetLineWidth(.5)
	pdf.ClipText(10, y+40, pdf.String(), true)
	pdf.RadialGradient(10, y, 200, 50, 220, 220, 250, 80, 80, 220,
		0.25, 0.5, 0.25, 0.5, 1)
	pdf.ClipEnd()

	y += 55
	pdf.ClipRect(10, y, 105, 20, true)
	pdf.SetFillColor(255, 255, 255)
	pdf.Rect(10, y, 105, 20, "F")
	pdf.ClipCircle(40, y+10, 15, false)
	pdf.RadialGradient(25, y, 30, 30, 220, 250, 220, 40, 60, 40, 0.3,
		0.85, 0.3, 0.85, 0.5)
	pdf.ClipEnd()
	pdf.ClipEllipse(80, y+10, 20, 15, false)
	pdf.RadialGradient(60, y, 40, 30, 250, 220, 220, 60, 40, 40, 0.3,
		0.85, 0.3, 0.85, 0.5)
	pdf.ClipEnd()
	pdf.ClipEnd()

	y += 28
	pdf.ClipEllipse(26, y+10, 16, 10, true)
	pdf.Image(example.ImageFile("logo.jpg"), 10, y, 32, 0, false, "JPG", 0, "")
	pdf.ClipEnd()

	pdf.ClipCircle(60, y+10, 10, true)
	pdf.RadialGradient(50, y, 20, 20, 220, 220, 250, 40, 40, 60, 0.3,
		0.7, 0.3, 0.7, 0.5)
	pdf.ClipEnd()

	pdf.ClipPolygon([]gofpdf.PointType{{X: 80, Y: y + 20}, {X: 90, Y: y},
		{X: 100, Y: y + 20}}, true)
	pdf.LinearGradient(80, y, 20, 20, 250, 220, 250, 60, 40, 60, 0.5,
		1, 0.5, 0.5)
	pdf.ClipEnd()

	y += 30
	pdf.SetLineWidth(.1)
	pdf.SetDrawColor(180, 180, 180)
	pdf.ClipRoundedRect(10, y, 120, 20, 5, true)
	pdf.RadialGradient(10, y, 120, 20, 255, 255, 255, 240, 240, 220,
		0.25, 0.75, 0.25, 0.75, 0.5)
	pdf.SetXY(5, y-5)
	pdf.SetFont("Times", "", 12)
	pdf.MultiCell(130, 5, lorem(), "", "", false)
	pdf.ClipEnd()

	fileStr := example.Filename("Fpdf_ClipText")
	err := pdf.OutputFileAndClose(fileStr)
	example.Summary(err, fileStr)
	// Output:
	// Successfully generated pdf/Fpdf_ClipText.pdf
}

// ExampleFpdf_PageSize generates a PDF document with various page sizes.
func ExampleFpdf_PageSize() {
	pdf := gofpdf.NewCustom(&gofpdf.InitType{
		UnitStr:    "in",
		Size:       gofpdf.SizeType{Wd: 6, Ht: 6},
		FontDirStr: example.FontDir(),
	})
	pdf.SetMargins(0.5, 1, 0.5)
	pdf.SetFont("Times", "", 14)
	pdf.AddPageFormat("L", gofpdf.SizeType{Wd: 3, Ht: 12})
	pdf.SetXY(0.5, 1.5)
	pdf.CellFormat(11, 0.2, "12 in x 3 in", "", 0, "C", false, 0, "")
	pdf.AddPage() // Default size established in NewCustom()
	pdf.SetXY(0.5, 3)
	pdf.CellFormat(5, 0.2, "6 in x 6 in", "", 0, "C", false, 0, "")
	pdf.AddPageFormat("P", gofpdf.SizeType{Wd: 3, Ht: 12})
	pdf.SetXY(0.5, 6)
	pdf.CellFormat(2, 0.2, "3 in x 12 in", "", 0, "C", false, 0, "")
	for j := 0; j <= 3; j++ {
		wd, ht, u := pdf.PageSize(j)
		fmt.Printf("%d: %6.2f %s, %6.2f %s\n", j, wd, u, ht, u)
	}
	fileStr := example.Filename("Fpdf_PageSize")
	err := pdf.OutputFileAndClose(fileStr)
	example.Summary(err, fileStr)
	// Output:
	// 0:   6.00 in,   6.00 in
	// 1:  12.00 in,   3.00 in
	// 2:   6.00 in,   6.00 in
	// 3:   3.00 in,  12.00 in
	// Successfully generated pdf/Fpdf_PageSize.pdf
}

// ExampleFpdf_Bookmark demonstrates the Bookmark method.
func ExampleFpdf_Bookmark() {
	pdf := gofpdf.New("P", "mm", "A4", "")
	pdf.AddPage()
	pdf.SetFont("Arial", "", 15)
	pdf.Bookmark("Page 1", 0, 0)
	pdf.Bookmark("Paragraph 1", 1, -1)
	pdf.Cell(0, 6, "Paragraph 1")
	pdf.Ln(50)
	pdf.Bookmark("Paragraph 2", 1, -1)
	pdf.Cell(0, 6, "Paragraph 2")
	pdf.AddPage()
	pdf.Bookmark("Page 2", 0, 0)
	pdf.Bookmark("Paragraph 3", 1, -1)
	pdf.Cell(0, 6, "Paragraph 3")
	fileStr := example.Filename("Fpdf_Bookmark")
	err := pdf.OutputFileAndClose(fileStr)
	example.Summary(err, fileStr)
	// Output:
	// Successfully generated pdf/Fpdf_Bookmark.pdf
}

// ExampleFpdf_TransformBegin demonstrates various transformations. It is adapted from an
// example script by Moritz Wagner and Andreas Würmser.
func ExampleFpdf_TransformBegin() {
	const (
		light = 200
		dark  = 0
	)
	var refX, refY float64
	var refStr string
	pdf := gofpdf.New("P", "mm", "A4", "")
	pdf.AddPage()
	color := func(val int) {
		pdf.SetDrawColor(val, val, val)
		pdf.SetTextColor(val, val, val)
	}
	reference := func(str string, x, y float64, val int) {
		color(val)
		pdf.Rect(x, y, 40, 10, "D")
		pdf.Text(x, y-1, str)
	}
	refDraw := func(str string, x, y float64) {
		refStr = str
		refX = x
		refY = y
		reference(str, x, y, light)
	}
	refDupe := func() {
		reference(refStr, refX, refY, dark)
	}

	titleStr := "Transformations"
	titlePt := 36.0
	titleHt := pdf.PointConvert(titlePt)
	pdf.SetFont("Helvetica", "", titlePt)
	titleWd := pdf.GetStringWidth(titleStr)
	titleX := (210 - titleWd) / 2
	pdf.Text(titleX, 10+titleHt, titleStr)
	pdf.TransformBegin()
	pdf.TransformMirrorVertical(10 + titleHt + 0.5)
	pdf.ClipText(titleX, 10+titleHt, titleStr, false)
	// Remember that the transform will mirror the gradient box too
	pdf.LinearGradient(titleX, 10, titleWd, titleHt+4, 120, 120, 120,
		255, 255, 255, 0, 0, 0, 0.6)
	pdf.ClipEnd()
	pdf.TransformEnd()

	pdf.SetFont("Helvetica", "", 12)

	// Scale by 150% centered by lower left corner of the rectangle
	refDraw("Scale", 50, 60)
	pdf.TransformBegin()
	pdf.TransformScaleXY(150, 50, 70)
	refDupe()
	pdf.TransformEnd()

	// Translate 7 to the right, 5 to the bottom
	refDraw("Translate", 125, 60)
	pdf.TransformBegin()
	pdf.TransformTranslate(7, 5)
	refDupe()
	pdf.TransformEnd()

	// Rotate 20 degrees counter-clockwise centered by the lower left corner of
	// the rectangle
	refDraw("Rotate", 50, 110)
	pdf.TransformBegin()
	pdf.TransformRotate(20, 50, 120)
	refDupe()
	pdf.TransformEnd()

	// Skew 30 degrees along the x-axis centered by the lower left corner of the
	// rectangle
	refDraw("Skew", 125, 110)
	pdf.TransformBegin()
	pdf.TransformSkewX(30, 125, 110)
	refDupe()
	pdf.TransformEnd()

	// Mirror horizontally with axis of reflection at left side of the rectangle
	refDraw("Mirror horizontal", 50, 160)
	pdf.TransformBegin()
	pdf.TransformMirrorHorizontal(50)
	refDupe()
	pdf.TransformEnd()

	// Mirror vertically with axis of reflection at bottom side of the rectangle
	refDraw("Mirror vertical", 125, 160)
	pdf.TransformBegin()
	pdf.TransformMirrorVertical(170)
	refDupe()
	pdf.TransformEnd()

	// Reflect against a point at the lower left point of rectangle
	refDraw("Mirror point", 50, 210)
	pdf.TransformBegin()
	pdf.TransformMirrorPoint(50, 220)
	refDupe()
	pdf.TransformEnd()

	// Mirror against a straight line described by a point and an angle
	angle := -20.0
	px := 120.0
	py := 220.0
	refDraw("Mirror line", 125, 210)
	pdf.TransformBegin()
	pdf.TransformRotate(angle, px, py)
	pdf.Line(px-1, py-1, px+1, py+1)
	pdf.Line(px-1, py+1, px+1, py-1)
	pdf.Line(px-5, py, px+60, py)
	pdf.TransformEnd()
	pdf.TransformBegin()
	pdf.TransformMirrorLine(angle, px, py)
	refDupe()
	pdf.TransformEnd()

	fileStr := example.Filename("Fpdf_TransformBegin")
	err := pdf.OutputFileAndClose(fileStr)
	example.Summary(err, fileStr)
	// Output:
	// Successfully generated pdf/Fpdf_TransformBegin.pdf
}

// ExampleFpdf_RegisterImage demonstrates Lawrence Kesteloot's image registration code.
func ExampleFpdf_RegisterImage() {
	const (
		margin = 10
		wd     = 210
		ht     = 297
	)
	fileList := []string{
		"logo-gray.png",
		"logo.jpg",
		"logo.png",
		"logo-rgb.png",
		"logo-progressive.jpg",
	}
	var infoPtr *gofpdf.ImageInfoType
	var imageFileStr string
	var imgWd, imgHt, lf, tp float64
	pdf := gofpdf.New("P", "mm", "A4", "")
	pdf.AddPage()
	pdf.SetMargins(10, 10, 10)
	pdf.SetFont("Helvetica", "", 15)
	for j, str := range fileList {
		imageFileStr = example.ImageFile(str)
		infoPtr = pdf.RegisterImage(imageFileStr, "")
		imgWd, imgHt = infoPtr.Extent()
		switch j {
		case 0:
			lf = margin
			tp = margin
		case 1:
			lf = wd - margin - imgWd
			tp = margin
		case 2:
			lf = (wd - imgWd) / 2.0
			tp = (ht - imgHt) / 2.0
		case 3:
			lf = margin
			tp = ht - imgHt - margin
		case 4:
			lf = wd - imgWd - margin
			tp = ht - imgHt - margin
		}
		pdf.Image(imageFileStr, lf, tp, imgWd, imgHt, false, "", 0, "")
	}
	fileStr := example.Filename("Fpdf_RegisterImage")
	// Test the image information retrieval method
	infoShow := func(imageStr string) {
		imageStr = example.ImageFile(imageStr)
		info := pdf.GetImageInfo(imageStr)
		if info != nil {
			if info.Width() > 0.0 {
				fmt.Printf("Image %s is registered\n", filepath.ToSlash(imageStr))
			} else {
				fmt.Printf("Incorrect information for image %s\n", filepath.ToSlash(imageStr))
			}
		} else {
			fmt.Printf("Image %s is not registered\n", filepath.ToSlash(imageStr))
		}
	}
	infoShow(fileList[0])
	infoShow("foo.png")
	err := pdf.OutputFileAndClose(fileStr)
	example.Summary(err, fileStr)
	// Output:
	// Image image/logo-gray.png is registered
	// Image image/foo.png is not registered
	// Successfully generated pdf/Fpdf_RegisterImage.pdf
}

// ExampleFpdf_SplitLines demonstrates Bruno Michel's line splitting function.
func ExampleFpdf_SplitLines() {
	const (
		fontPtSize = 18.0
		wd         = 100.0
	)
	pdf := gofpdf.New("P", "mm", "A4", "") // A4 210.0 x 297.0
	pdf.SetFont("Times", "", fontPtSize)
	_, lineHt := pdf.GetFontSize()
	pdf.AddPage()
	pdf.SetMargins(10, 10, 10)
	lines := pdf.SplitLines([]byte(lorem()), wd)
	ht := float64(len(lines)) * lineHt
	y := (297.0 - ht) / 2.0
	pdf.SetDrawColor(128, 128, 128)
	pdf.SetFillColor(255, 255, 210)
	x := (210.0 - (wd + 40.0)) / 2.0
	pdf.Rect(x, y-20.0, wd+40.0, ht+40.0, "FD")
	pdf.SetY(y)
	for _, line := range lines {
		pdf.CellFormat(190.0, lineHt, string(line), "", 1, "C", false, 0, "")
	}
	fileStr := example.Filename("Fpdf_Splitlines")
	err := pdf.OutputFileAndClose(fileStr)
	example.Summary(err, fileStr)
	// Output:
	// Successfully generated pdf/Fpdf_Splitlines.pdf
}

// ExampleFpdf_SVGBasicWrite demonstrates how to render a simple path-only SVG image of the
// type generated by the jSignature web control.
func ExampleFpdf_SVGBasicWrite() {
	const (
		fontPtSize = 16.0
		wd         = 100.0
		sigFileStr = "signature.svg"
	)
	var (
		sig gofpdf.SVGBasicType
		err error
	)
	pdf := gofpdf.New("P", "mm", "A4", "") // A4 210.0 x 297.0
	pdf.SetFont("Times", "", fontPtSize)
	lineHt := pdf.PointConvert(fontPtSize)
	pdf.AddPage()
	pdf.SetMargins(10, 10, 10)
	htmlStr := `This example renders a simple ` +
		`<a href="http://www.w3.org/TR/SVG/">SVG</a> (scalable vector graphics) ` +
		`image that contains only basic path commands without any styling, ` +
		`color fill, reflection or endpoint closures. In particular, the ` +
		`type of vector graphic returned from a ` +
		`<a href="http://willowsystems.github.io/jSignature/#/demo/">jSignature</a> ` +
		`web control is supported and is used in this example.`
	html := pdf.HTMLBasicNew()
	html.Write(lineHt, htmlStr)
	sig, err = gofpdf.SVGBasicFileParse(example.ImageFile(sigFileStr))
	if err == nil {
		scale := 100 / sig.Wd
		scaleY := 30 / sig.Ht
		if scale > scaleY {
			scale = scaleY
		}
		pdf.SetLineCapStyle("round")
		pdf.SetLineWidth(0.25)
		pdf.SetDrawColor(0, 0, 128)
		pdf.SetXY((210.0-scale*sig.Wd)/2.0, pdf.GetY()+10)
		pdf.SVGBasicWrite(&sig, scale)
	} else {
		pdf.SetError(err)
	}
	fileStr := example.Filename("Fpdf_SVGBasicWrite")
	err = pdf.OutputFileAndClose(fileStr)
	example.Summary(err, fileStr)
	// Output:
	// Successfully generated pdf/Fpdf_SVGBasicWrite.pdf
}

// ExampleFpdf_CellFormat_align demonstrates Stefan Schroeder's code to control vertical
// alignment.
func ExampleFpdf_CellFormat_align() {
	type recType struct {
		align, txt string
	}
	recList := []recType{
		{"TL", "top left"},
		{"TC", "top center"},
		{"TR", "top right"},
		{"LM", "middle left"},
		{"CM", "middle center"},
		{"RM", "middle right"},
		{"BL", "bottom left"},
		{"BC", "bottom center"},
		{"BR", "bottom right"},
	}
	recListBaseline := []recType{
		{"AL", "baseline left"},
		{"AC", "baseline center"},
		{"AR", "baseline right"},
	}
	var formatRect = func(pdf *gofpdf.Fpdf, recList []recType) {
		linkStr := ""
		for pageJ := 0; pageJ < 2; pageJ++ {
			pdf.AddPage()
			pdf.SetMargins(10, 10, 10)
			pdf.SetAutoPageBreak(false, 0)
			borderStr := "1"
			for _, rec := range recList {
				pdf.SetXY(20, 20)
				pdf.CellFormat(170, 257, rec.txt, borderStr, 0, rec.align, false, 0, linkStr)
				borderStr = ""
			}
			linkStr = "https://github.com/jung-kurt/gofpdf"
		}
	}
	pdf := gofpdf.New("P", "mm", "A4", "") // A4 210.0 x 297.0
	pdf.SetFont("Helvetica", "", 16)
	formatRect(pdf, recList)
	formatRect(pdf, recListBaseline)
	var fr fontResourceType
	pdf.SetFontLoader(fr)
	pdf.AddFont("Calligrapher", "", "calligra.json")
	pdf.SetFont("Calligrapher", "", 16)
	formatRect(pdf, recListBaseline)
	fileStr := example.Filename("Fpdf_CellFormat_align")
	err := pdf.OutputFileAndClose(fileStr)
	example.Summary(err, fileStr)
	// Output:
	// Generalized font loader reading calligra.json
	// Generalized font loader reading calligra.z
	// Successfully generated pdf/Fpdf_CellFormat_align.pdf
}

// ExampleFpdf_CellFormat_codepageescape demonstrates the use of characters in the high range of the
// Windows-1252 code page (gofdpf default). See the example for CellFormat (4)
// for a way to do this automatically.
func ExampleFpdf_CellFormat_codepageescape() {
	pdf := gofpdf.New("P", "mm", "A4", "") // A4 210.0 x 297.0
	fontSize := 16.0
	pdf.SetFont("Helvetica", "", fontSize)
	ht := pdf.PointConvert(fontSize)
	write := func(str string) {
		pdf.CellFormat(190, ht, str, "", 1, "C", false, 0, "")
		pdf.Ln(ht)
	}
	pdf.AddPage()
	htmlStr := `Until gofpdf supports UTF-8 encoded source text, source text needs ` +
		`to be specified with all special characters escaped to match the code page ` +
		`layout of the currently selected font. By default, gofdpf uses code page 1252.` +
		` See <a href="http://en.wikipedia.org/wiki/Windows-1252">Wikipedia</a> for ` +
		`a table of this layout.`
	html := pdf.HTMLBasicNew()
	html.Write(ht, htmlStr)
	pdf.Ln(2 * ht)
	write("Voix ambigu\xeb d'un c\x9cur qui au z\xe9phyr pr\xe9f\xe8re les jattes de kiwi.")
	write("Falsches \xdcben von Xylophonmusik qu\xe4lt jeden gr\xf6\xdferen Zwerg.")
	write("Heiz\xf6lr\xfccksto\xdfabd\xe4mpfung")
	write("For\xe5rsj\xe6vnd\xf8gn / Efter\xe5rsj\xe6vnd\xf8gn")
	fileStr := example.Filename("Fpdf_CellFormat_codepageescape")
	err := pdf.OutputFileAndClose(fileStr)
	example.Summary(err, fileStr)
	// Output:
	// Successfully generated pdf/Fpdf_CellFormat_codepageescape.pdf
}

// ExampleFpdf_CellFormat_codepage demonstrates the automatic conversion of UTF-8 strings to an
// 8-bit font encoding.
func ExampleFpdf_CellFormat_codepage() {
	pdf := gofpdf.New("P", "mm", "A4", example.FontDir()) // A4 210.0 x 297.0
	// See documentation for details on how to generate fonts
	pdf.AddFont("Helvetica-1251", "", "helvetica_1251.json")
	pdf.AddFont("Helvetica-1253", "", "helvetica_1253.json")
	fontSize := 16.0
	pdf.SetFont("Helvetica", "", fontSize)
	ht := pdf.PointConvert(fontSize)
	tr := pdf.UnicodeTranslatorFromDescriptor("") // "" defaults to "cp1252"
	write := func(str string) {
		// pdf.CellFormat(190, ht, tr(str), "", 1, "C", false, 0, "")
		pdf.MultiCell(190, ht, tr(str), "", "C", false)
		pdf.Ln(ht)
	}
	pdf.AddPage()
	str := `Gofpdf provides a translator that will convert any UTF-8 code point ` +
		`that is present in the specified code page.`
	pdf.MultiCell(190, ht, str, "", "L", false)
	pdf.Ln(2 * ht)
	write("Voix ambiguë d'un cœur qui au zéphyr préfère les jattes de kiwi.")
	write("Falsches Üben von Xylophonmusik quält jeden größeren Zwerg.")
	write("Heizölrückstoßabdämpfung")
	write("Forårsjævndøgn / Efterårsjævndøgn")
	write("À noite, vovô Kowalsky vê o ímã cair no pé do pingüim queixoso e vovó" +
		"põe açúcar no chá de tâmaras do jabuti feliz.")
	pdf.SetFont("Helvetica-1251", "", fontSize) // Name matches one specified in AddFont()
	tr = pdf.UnicodeTranslatorFromDescriptor("cp1251")
	write("Съешь же ещё этих мягких французских булок, да выпей чаю.")

	pdf.SetFont("Helvetica-1253", "", fontSize)
	tr = pdf.UnicodeTranslatorFromDescriptor("cp1253")
	write("Θέλει αρετή και τόλμη η ελευθερία. (Ανδρέας Κάλβος)")

	fileStr := example.Filename("Fpdf_CellFormat_codepage")
	err := pdf.OutputFileAndClose(fileStr)
	example.Summary(err, fileStr)
	// Output:
	// Successfully generated pdf/Fpdf_CellFormat_codepage.pdf
}

// ExampleFpdf_SetProtection demonstrates password protection for documents.
func ExampleFpdf_SetProtection() {
	pdf := gofpdf.New("P", "mm", "A4", "")
	pdf.SetProtection(gofpdf.CnProtectPrint, "123", "abc")
	pdf.AddPage()
	pdf.SetFont("Arial", "", 12)
	pdf.Write(10, "Password-protected.")
	fileStr := example.Filename("Fpdf_SetProtection")
	err := pdf.OutputFileAndClose(fileStr)
	example.Summary(err, fileStr)
	// Output:
	// Successfully generated pdf/Fpdf_SetProtection.pdf
}

// ExampleFpdf_Polygon displays equilateral polygons in a demonstration of the Polygon
// function.
func ExampleFpdf_Polygon() {
	const rowCount = 5
	const colCount = 4
	const ptSize = 36
	var x, y, radius, gap, advance float64
	var rgVal int
	var pts []gofpdf.PointType
	vertices := func(count int) (res []gofpdf.PointType) {
		var pt gofpdf.PointType
		res = make([]gofpdf.PointType, 0, count)
		mlt := 2.0 * math.Pi / float64(count)
		for j := 0; j < count; j++ {
			pt.Y, pt.X = math.Sincos(float64(j) * mlt)
			res = append(res, gofpdf.PointType{
				X: x + radius*pt.X,
				Y: y + radius*pt.Y})
		}
		return
	}
	pdf := gofpdf.New("P", "mm", "A4", "") // A4 210.0 x 297.0
	pdf.AddPage()
	pdf.SetFont("Helvetica", "", ptSize)
	pdf.SetDrawColor(0, 80, 180)
	gap = 12.0
	pdf.SetY(gap)
	pdf.CellFormat(190.0, gap, "Equilateral polygons", "", 1, "C", false, 0, "")
	radius = (210.0 - float64(colCount+1)*gap) / (2.0 * float64(colCount))
	advance = gap + 2.0*radius
	y = 2*gap + pdf.PointConvert(ptSize) + radius
	rgVal = 230
	for row := 0; row < rowCount; row++ {
		pdf.SetFillColor(rgVal, rgVal, 0)
		rgVal -= 12
		x = gap + radius
		for col := 0; col < colCount; col++ {
			pts = vertices(row*colCount + col + 3)
			pdf.Polygon(pts, "FD")
			x += advance
		}
		y += advance
	}
	fileStr := example.Filename("Fpdf_Polygon")
	err := pdf.OutputFileAndClose(fileStr)
	example.Summary(err, fileStr)
	// Output:
	// Successfully generated pdf/Fpdf_Polygon.pdf
}

// ExampleFpdf_AddLayer demonstrates document layers. The initial visibility of a layer
// is specified with the second parameter to AddLayer(). The layer list
// displayed by the document reader allows layer visibility to be controlled
// interactively.
func ExampleFpdf_AddLayer() {

	pdf := gofpdf.New("P", "mm", "A4", "")
	pdf.AddPage()
	pdf.SetFont("Arial", "", 15)
	pdf.Write(8, "This line doesn't belong to any layer.\n")

	// Define layers
	l1 := pdf.AddLayer("Layer 1", true)
	l2 := pdf.AddLayer("Layer 2", true)

	// Open layer pane in PDF viewer
	pdf.OpenLayerPane()

	// First layer
	pdf.BeginLayer(l1)
	pdf.Write(8, "This line belongs to layer 1.\n")
	pdf.EndLayer()

	// Second layer
	pdf.BeginLayer(l2)
	pdf.Write(8, "This line belongs to layer 2.\n")
	pdf.EndLayer()

	// First layer again
	pdf.BeginLayer(l1)
	pdf.Write(8, "This line belongs to layer 1 again.\n")
	pdf.EndLayer()

	fileStr := example.Filename("Fpdf_AddLayer")
	err := pdf.OutputFileAndClose(fileStr)
	example.Summary(err, fileStr)
	// Output:
	// Successfully generated pdf/Fpdf_AddLayer.pdf
}

// ExampleFpdf_RegisterImageReader demonstrates the use of an image that is retrieved from a web
// server.
func ExampleFpdf_RegisterImageReader() {

	const (
		margin   = 10
		wd       = 210
		ht       = 297
		fontSize = 15
		urlStr   = "https://github.com/jung-kurt/gofpdf/blob/master/image/gofpdf.png?raw=true"
		msgStr   = `Images from the web can be easily embedded when a PDF document is generated.`
	)

	var (
		rsp *http.Response
		err error
		tp  string
	)

	pdf := gofpdf.New("P", "mm", "A4", "")
	pdf.AddPage()
	pdf.SetFont("Helvetica", "", fontSize)
	ln := pdf.PointConvert(fontSize)
	pdf.MultiCell(wd-margin-margin, ln, msgStr, "", "L", false)
	rsp, err = http.Get(urlStr)
	if err == nil {
		tp = pdf.ImageTypeFromMime(rsp.Header["Content-Type"][0])
		infoPtr := pdf.RegisterImageReader(urlStr, tp, rsp.Body)
		if pdf.Ok() {
			imgWd, imgHt := infoPtr.Extent()
			pdf.Image(urlStr, (wd-imgWd)/2.0, pdf.GetY()+ln,
				imgWd, imgHt, false, tp, 0, "")
		}
	} else {
		pdf.SetError(err)
	}
	fileStr := example.Filename("Fpdf_RegisterImageReader_url")
	err = pdf.OutputFileAndClose(fileStr)
	example.Summary(err, fileStr)
	// Output:
	// Successfully generated pdf/Fpdf_RegisterImageReader_url.pdf

}

// ExampleFpdf_Beziergon demonstrates the Beziergon function.
func ExampleFpdf_Beziergon() {

	const (
		margin      = 10
		wd          = 210
		unit        = (wd - 2*margin) / 6
		ht          = 297
		fontSize    = 15
		msgStr      = `Demonstration of Beziergon function`
		coefficient = 0.6
		delta       = coefficient * unit
		ln          = fontSize * 25.4 / 72
		offsetX     = (wd - 4*unit) / 2.0
		offsetY     = offsetX + 2*ln
	)

	srcList := []gofpdf.PointType{
		{X: 0, Y: 0},
		{X: 1, Y: 0},
		{X: 1, Y: 1},
		{X: 2, Y: 1},
		{X: 2, Y: 2},
		{X: 3, Y: 2},
		{X: 3, Y: 3},
		{X: 4, Y: 3},
		{X: 4, Y: 4},
		{X: 1, Y: 4},
		{X: 1, Y: 3},
		{X: 0, Y: 3},
	}

	ctrlList := []gofpdf.PointType{
		{X: 1, Y: -1},
		{X: 1, Y: 1},
		{X: 1, Y: 1},
		{X: 1, Y: 1},
		{X: 1, Y: 1},
		{X: 1, Y: 1},
		{X: 1, Y: 1},
		{X: 1, Y: 1},
		{X: -1, Y: 1},
		{X: -1, Y: -1},
		{X: -1, Y: -1},
		{X: -1, Y: -1},
	}

	pdf := gofpdf.New("P", "mm", "A4", "")
	pdf.AddPage()
	pdf.SetFont("Helvetica", "", fontSize)
	for j, src := range srcList {
		srcList[j].X = offsetX + src.X*unit
		srcList[j].Y = offsetY + src.Y*unit
	}
	for j, ctrl := range ctrlList {
		ctrlList[j].X = ctrl.X * delta
		ctrlList[j].Y = ctrl.Y * delta
	}
	jPrev := len(srcList) - 1
	srcPrev := srcList[jPrev]
	curveList := []gofpdf.PointType{srcPrev} // point [, control 0, control 1, point]*
	control := func(x, y float64) {
		curveList = append(curveList, gofpdf.PointType{X: x, Y: y})
	}
	for j, src := range srcList {
		ctrl := ctrlList[jPrev]
		control(srcPrev.X+ctrl.X, srcPrev.Y+ctrl.Y) // Control 0
		ctrl = ctrlList[j]
		control(src.X-ctrl.X, src.Y-ctrl.Y) // Control 1
		curveList = append(curveList, src)  // Destination
		jPrev = j
		srcPrev = src
	}
	pdf.MultiCell(wd-margin-margin, ln, msgStr, "", "C", false)
	pdf.SetDashPattern([]float64{0.8, 0.8}, 0)
	pdf.SetDrawColor(160, 160, 160)
	pdf.Polygon(srcList, "D")
	pdf.SetDashPattern([]float64{}, 0)
	pdf.SetDrawColor(64, 64, 128)
	pdf.SetLineWidth(pdf.GetLineWidth() * 3)
	pdf.Beziergon(curveList, "D")
	fileStr := example.Filename("Fpdf_Beziergon")
	err := pdf.OutputFileAndClose(fileStr)
	example.Summary(err, fileStr)
	// Output:
	// Successfully generated pdf/Fpdf_Beziergon.pdf

}

// ExampleFpdf_SetFontLoader demonstrates loading a non-standard font using a generalized
// font loader. fontResourceType implements the FontLoader interface and is
// defined locally in the test source code.
func ExampleFpdf_SetFontLoader() {
	var fr fontResourceType
	pdf := gofpdf.New("P", "mm", "A4", "")
	pdf.SetFontLoader(fr)
	pdf.AddFont("Calligrapher", "", "calligra.json")
	pdf.AddPage()
	pdf.SetFont("Calligrapher", "", 35)
	pdf.Cell(0, 10, "Load fonts from any source")
	fileStr := example.Filename("Fpdf_SetFontLoader")
	err := pdf.OutputFileAndClose(fileStr)
	example.Summary(err, fileStr)
	// Output:
	// Generalized font loader reading calligra.json
	// Generalized font loader reading calligra.z
	// Successfully generated pdf/Fpdf_SetFontLoader.pdf
}

// ExampleFpdf_MoveTo demonstrates the Path Drawing functions, such as: MoveTo,
// LineTo, CurveTo, ..., ClosePath and DrawPath.
func ExampleFpdf_MoveTo() {
	pdf := gofpdf.New("P", "mm", "A4", "")
	pdf.AddPage()
	pdf.MoveTo(20, 20)
	pdf.LineTo(170, 20)
	pdf.ArcTo(170, 40, 20, 20, 0, 90, 0)
	pdf.CurveTo(190, 100, 105, 100)
	pdf.CurveBezierCubicTo(20, 100, 105, 200, 20, 200)
	pdf.ClosePath()
	pdf.SetFillColor(200, 200, 200)
	pdf.SetLineWidth(3)
	pdf.DrawPath("DF")
	fileStr := example.Filename("Fpdf_MoveTo_path")
	err := pdf.OutputFileAndClose(fileStr)
	example.Summary(err, fileStr)
	// Output:
	// Successfully generated pdf/Fpdf_MoveTo_path.pdf
}

// ExampleFpdf_SetLineJoinStyle demonstrates various line cap and line join styles.
func ExampleFpdf_SetLineJoinStyle() {
	const offset = 75.0
	pdf := gofpdf.New("L", "mm", "A4", "")
	pdf.AddPage()
	var draw = func(cap, join string, x0, y0, x1, y1 float64) {
		// transform begin & end needed to isolate caps and joins
		pdf.SetLineCapStyle(cap)
		pdf.SetLineJoinStyle(join)

		// Draw thick line
		pdf.SetDrawColor(0x33, 0x33, 0x33)
		pdf.SetLineWidth(30.0)
		pdf.MoveTo(x0, y0)
		pdf.LineTo((x0+x1)/2+offset, (y0+y1)/2)
		pdf.LineTo(x1, y1)
		pdf.DrawPath("D")

		// Draw thin helping line
		pdf.SetDrawColor(0xFF, 0x33, 0x33)
		pdf.SetLineWidth(2.56)
		pdf.MoveTo(x0, y0)
		pdf.LineTo((x0+x1)/2+offset, (y0+y1)/2)
		pdf.LineTo(x1, y1)
		pdf.DrawPath("D")

	}
	x := 35.0
	caps := []string{"butt", "square", "round"}
	joins := []string{"bevel", "miter", "round"}
	for i := range caps {
		draw(caps[i], joins[i], x, 50, x, 160)
		x += offset
	}
	fileStr := example.Filename("Fpdf_SetLineJoinStyle_caps")
	err := pdf.OutputFileAndClose(fileStr)
	example.Summary(err, fileStr)
	// Output:
	// Successfully generated pdf/Fpdf_SetLineJoinStyle_caps.pdf
}

// ExampleFpdf_DrawPath demonstrates various fill modes.
func ExampleFpdf_DrawPath() {
	pdf := gofpdf.New("P", "mm", "A4", "")
	pdf.SetDrawColor(0xff, 0x00, 0x00)
	pdf.SetFillColor(0x99, 0x99, 0x99)
	pdf.SetFont("Helvetica", "", 15)
	pdf.AddPage()
	pdf.SetAlpha(1, "Multiply")
	var (
		polygon = func(cx, cy, r, n, dir float64) {
			da := 2 * math.Pi / n
			pdf.MoveTo(cx+r, cy)
			pdf.Text(cx+r, cy, "0")
			i := 1
			for a := da; a < 2*math.Pi; a += da {
				x, y := cx+r*math.Cos(dir*a), cy+r*math.Sin(dir*a)
				pdf.LineTo(x, y)
				pdf.Text(x, y, strconv.Itoa(i))
				i++
			}
			pdf.ClosePath()
		}
		polygons = func(cx, cy, r, n, dir float64) {
			d := 1.0
			for rf := r; rf > 0; rf -= 10 {
				polygon(cx, cy, rf, n, d)
				d *= dir
			}
		}
		star = func(cx, cy, r, n float64) {
			da := 4 * math.Pi / n
			pdf.MoveTo(cx+r, cy)
			for a := da; a < 4*math.Pi+da; a += da {
				x, y := cx+r*math.Cos(a), cy+r*math.Sin(a)
				pdf.LineTo(x, y)
			}
			pdf.ClosePath()
		}
	)
	// triangle
	polygons(55, 45, 40, 3, 1)
	pdf.DrawPath("B")
	pdf.Text(15, 95, "B (same direction, non zero winding)")

	// square
	polygons(155, 45, 40, 4, 1)
	pdf.DrawPath("B*")
	pdf.Text(115, 95, "B* (same direction, even odd)")

	// pentagon
	polygons(55, 145, 40, 5, -1)
	pdf.DrawPath("B")
	pdf.Text(15, 195, "B (different direction, non zero winding)")

	// hexagon
	polygons(155, 145, 40, 6, -1)
	pdf.DrawPath("B*")
	pdf.Text(115, 195, "B* (different direction, even odd)")

	// star
	star(55, 245, 40, 5)
	pdf.DrawPath("B")
	pdf.Text(15, 290, "B (non zero winding)")

	// star
	star(155, 245, 40, 5)
	pdf.DrawPath("B*")
	pdf.Text(115, 290, "B* (even odd)")

	fileStr := example.Filename("Fpdf_DrawPath_fill")
	err := pdf.OutputFileAndClose(fileStr)
	example.Summary(err, fileStr)
	// Output:
	// Successfully generated pdf/Fpdf_DrawPath_fill.pdf
}

// ExampleFpdf_CreateTemplate demonstrates creating and using templates
func ExampleFpdf_CreateTemplate() {
	pdf := gofpdf.New("P", "mm", "A4", "")
	pdf.SetCompression(false)
	// pdf.SetFont("Times", "", 12)
	template := pdf.CreateTemplate(func(tpl *gofpdf.Tpl) {
		tpl.Image(example.ImageFile("logo.png"), 6, 6, 30, 0, false, "", 0, "")
		tpl.SetFont("Arial", "B", 16)
		tpl.Text(40, 20, "Template says hello")
		tpl.SetDrawColor(0, 100, 200)
		tpl.SetLineWidth(2.5)
		tpl.Line(95, 12, 105, 22)
	})
	_, tplSize := template.Size()
	// fmt.Println("Size:", tplSize)
	// fmt.Println("Scaled:", tplSize.ScaleBy(1.5))

	template2 := pdf.CreateTemplate(func(tpl *gofpdf.Tpl) {
		tpl.UseTemplate(template)
		subtemplate := tpl.CreateTemplate(func(tpl2 *gofpdf.Tpl) {
			tpl2.Image(example.ImageFile("logo.png"), 6, 86, 30, 0, false, "", 0, "")
			tpl2.SetFont("Arial", "B", 16)
			tpl2.Text(40, 100, "Subtemplate says hello")
			tpl2.SetDrawColor(0, 200, 100)
			tpl2.SetLineWidth(2.5)
			tpl2.Line(102, 92, 112, 102)
		})
		tpl.UseTemplate(subtemplate)
	})

	pdf.SetDrawColor(200, 100, 0)
	pdf.SetLineWidth(2.5)
	pdf.SetFont("Arial", "B", 16)

	// serialize and deserialize template
	b, _ := template2.Serialize()
	template3, _ := gofpdf.DeserializeTemplate(b)

	pdf.AddPage()
	pdf.UseTemplate(template3)
	pdf.UseTemplateScaled(template3, gofpdf.PointType{X: 0, Y: 30}, tplSize)
	pdf.Line(40, 210, 60, 210)
	pdf.Text(40, 200, "Template example page 1")

	pdf.AddPage()
	pdf.UseTemplate(template2)
	pdf.UseTemplateScaled(template3, gofpdf.PointType{X: 0, Y: 30}, tplSize.ScaleBy(1.4))
	pdf.Line(60, 210, 80, 210)
	pdf.Text(40, 200, "Template example page 2")

	fileStr := example.Filename("Fpdf_CreateTemplate")
	err := pdf.OutputFileAndClose(fileStr)
	example.Summary(err, fileStr)
	// Output:
	// Successfully generated pdf/Fpdf_CreateTemplate.pdf
}

// ExampleFpdf_AddFontFromBytes demonstrate how to use embedded fonts from byte array
func ExampleFpdf_AddFontFromBytes() {
	pdf := gofpdf.New("P", "mm", "A4", "")
	pdf.AddPage()
	pdf.AddFontFromBytes("calligra", "", files.CalligraJson, files.CalligraZ)
	pdf.SetFont("calligra", "", 16)
	pdf.Cell(40, 10, "Hello World With Embedded Font!")
	fileStr := example.Filename("Fpdf_EmbeddedFont")
	err := pdf.OutputFileAndClose(fileStr)
	example.Summary(err, fileStr)
	// Output:
	// Successfully generated pdf/Fpdf_EmbeddedFont.pdf
}

// This example demonstrate Clipped table cells
func ExampleFpdf_ClipRect() {
	marginCell := 2. // margin of top/bottom of cell
	pdf := gofpdf.New("P", "mm", "A4", "")
	pdf.SetFont("Arial", "", 12)
	pdf.AddPage()
	pagew, pageh := pdf.GetPageSize()
	mleft, mright, _, mbottom := pdf.GetMargins()

	cols := []float64{60, 100, pagew - mleft - mright - 100 - 60}
	rows := [][]string{}
	for i := 1; i <= 50; i++ {
		word := fmt.Sprintf("%d:%s", i, strings.Repeat("A", i%100))
		rows = append(rows, []string{word, word, word})
	}

	for _, row := range rows {
		_, lineHt := pdf.GetFontSize()
		height := lineHt + marginCell

		x, y := pdf.GetXY()
		// add a new page if the height of the row doesn't fit on the page
		if y+height >= pageh-mbottom {
			pdf.AddPage()
			x, y = pdf.GetXY()
		}
		for i, txt := range row {
			width := cols[i]
			pdf.Rect(x, y, width, height, "")
			pdf.ClipRect(x, y, width, height, false)
			pdf.Cell(width, height, txt)
			pdf.ClipEnd()
			x += width
		}
		pdf.Ln(-1)
	}
	fileStr := example.Filename("Fpdf_ClippedTableCells")
	err := pdf.OutputFileAndClose(fileStr)
	example.Summary(err, fileStr)
	// Output:
	// Successfully generated pdf/Fpdf_ClippedTableCells.pdf
}

// This example demonstrate wrapped table cells
func ExampleFpdf_Rect() {
	marginCell := 2. // margin of top/bottom of cell
	pdf := gofpdf.New("P", "mm", "A4", "")
	pdf.SetFont("Arial", "", 12)
	pdf.AddPage()
	pagew, pageh := pdf.GetPageSize()
	mleft, mright, _, mbottom := pdf.GetMargins()

	cols := []float64{60, 100, pagew - mleft - mright - 100 - 60}
	rows := [][]string{}
	for i := 1; i <= 30; i++ {
		word := fmt.Sprintf("%d:%s", i, strings.Repeat("A", i%100))
		rows = append(rows, []string{word, word, word})
	}

	for _, row := range rows {
		curx, y := pdf.GetXY()
		x := curx

		height := 0.
		_, lineHt := pdf.GetFontSize()

		for i, txt := range row {
			lines := pdf.SplitLines([]byte(txt), cols[i])
			h := float64(len(lines))*lineHt + marginCell*float64(len(lines))
			if h > height {
				height = h
			}
		}
		// add a new page if the height of the row doesn't fit on the page
		if pdf.GetY()+height > pageh-mbottom {
			pdf.AddPage()
			y = pdf.GetY()
		}
		for i, txt := range row {
			width := cols[i]
			pdf.Rect(x, y, width, height, "")
			pdf.MultiCell(width, lineHt+marginCell, txt, "", "", false)
			x += width
			pdf.SetXY(x, y)
		}
		pdf.SetXY(curx, y+height)
	}
	fileStr := example.Filename("Fpdf_WrappedTableCells")
	err := pdf.OutputFileAndClose(fileStr)
	example.Summary(err, fileStr)
	// Output:
	// Successfully generated pdf/Fpdf_WrappedTableCells.pdf
}

// ExampleFpdf_SetJavascript demonstrates including JavaScript in the document.
func ExampleFpdf_SetJavascript() {
	pdf := gofpdf.New("P", "mm", "A4", "")
	pdf.SetJavascript("print(true);")
	pdf.AddPage()
	pdf.SetFont("Arial", "", 12)
	pdf.Write(10, "Auto-print.")
	fileStr := example.Filename("Fpdf_SetJavascript")
	err := pdf.OutputFileAndClose(fileStr)
	example.Summary(err, fileStr)
	// Output:
	// Successfully generated pdf/Fpdf_SetJavascript.pdf
}

// ExampleFpdf_AddSpotColor demonstrates spot color use
func ExampleFpdf_AddSpotColor() {
	pdf := gofpdf.New("P", "mm", "A4", "")
	pdf.AddSpotColor("PANTONE 145 CVC", 0, 42, 100, 25)
	pdf.AddPage()
	pdf.SetFillSpotColor("PANTONE 145 CVC", 90)
	pdf.Rect(80, 40, 50, 50, "F")
	fileStr := example.Filename("Fpdf_AddSpotColor")
	err := pdf.OutputFileAndClose(fileStr)
	example.Summary(err, fileStr)
	// Output:
	// Successfully generated pdf/Fpdf_AddSpotColor.pdf
}

// ExampleFpdf_RegisterAlias demonstrates how to use `RegisterAlias` to create a table of
// contents.
func ExampleFpdf_RegisterAlias() {
	pdf := gofpdf.New("P", "mm", "A4", "")
	pdf.SetFont("Arial", "", 12)
	pdf.AddPage()

	// Write the table of contents. We use aliases instead of the page number
	// because we don't know which page the section will begin on.
	numSections := 3
	for i := 1; i <= numSections; i++ {
		pdf.Cell(0, 10, fmt.Sprintf("Section %d begins on page {%d}", i, i))
		pdf.Ln(10)
	}

	// Write the sections. Before we start writing, we use `RegisterAlias` to
	// ensure that the alias written in the table of contents will be replaced
	// by the current page number.
	for i := 1; i <= numSections; i++ {
		pdf.AddPage()
		pdf.RegisterAlias(fmt.Sprintf("{%d}", i), fmt.Sprintf("%d", pdf.PageNo()))
		pdf.Write(10, fmt.Sprintf("Section %d", i))
	}

	fileStr := example.Filename("Fpdf_RegisterAlias")
	err := pdf.OutputFileAndClose(fileStr)
	example.Summary(err, fileStr)
	// Output:
	// Successfully generated pdf/Fpdf_RegisterAlias.pdf
}

// ExampleNewGrid demonstrates the generation of graph grids.
func ExampleNewGrid() {
	pdf := gofpdf.New("P", "mm", "A4", "")
	pdf.SetFont("Arial", "", 12)
	pdf.AddPage()

	gr := gofpdf.NewGrid(13, 10, 187, 130)
	gr.TickmarksExtentX(0, 10, 4)
	gr.TickmarksExtentY(0, 10, 3)
	gr.Grid(pdf)

	gr = gofpdf.NewGrid(13, 154, 187, 128)
	gr.XLabelRotate = true
	gr.TickmarksExtentX(0, 1, 12)
	gr.XDiv = 5
	gr.TickmarksContainY(0, 1.1)
	gr.YDiv = 20
	// Replace X label formatter with month abbreviation
	gr.XTickStr = func(val float64, precision int) string {
		return time.Month(math.Mod(val, 12) + 1).String()[0:3]
	}
	gr.Grid(pdf)
	dot := func(x, y float64) {
		pdf.Circle(gr.X(x), gr.Y(y), 0.5, "F")
	}
	pts := []float64{0.39, 0.457, 0.612, 0.84, 0.998, 1.037, 1.015, 0.918, 0.772, 0.659, 0.593, 0.164}
	for month, val := range pts {
		dot(float64(month)+0.5, val)
	}
	pdf.SetDrawColor(255, 64, 64)
	pdf.SetAlpha(0.5, "Normal")
	pdf.SetLineWidth(1.2)
	gr.Plot(pdf, 0.5, 11.5, 50, func(x float64) float64 {
		// http://www.xuru.org/rt/PR.asp
		return 0.227 * math.Exp(-0.0373*x*x+0.471*x)
	})
	pdf.SetAlpha(1.0, "Normal")
	pdf.SetXY(gr.X(0.5), gr.Y(1.35))
	pdf.SetFontSize(14)
	pdf.Write(0, "Solar energy (MWh) per month, 2016")
	pdf.AddPage()

	gr = gofpdf.NewGrid(13, 10, 187, 274)
	gr.TickmarksContainX(2.3, 3.4)
	gr.TickmarksContainY(10.4, 56.8)
	gr.Grid(pdf)

	fileStr := example.Filename("Fpdf_Grid")
	err := pdf.OutputFileAndClose(fileStr)
	example.Summary(err, fileStr)
	// Output:
	// Successfully generated pdf/Fpdf_Grid.pdf
}

// ExampleFpdf_SetPageBox demonstrates the use of a page box
func ExampleFpdf_SetPageBox() {
	// pdfinfo (from http://www.xpdfreader.com) reports the following for this example:
	// ~ pdfinfo -box pdf/Fpdf_PageBox.pdf
	// Producer:       FPDF 1.7
	// CreationDate:   Sat Jan  1 00:00:00 2000
	// Tagged:         no
	// Form:           none
	// Pages:          1
	// Encrypted:      no
	// Page size:      493.23 x 739.85 pts (rotated 0 degrees)
	// MediaBox:           0.00     0.00   595.28   841.89
	// CropBox:           51.02    51.02   544.25   790.87
	// BleedBox:          51.02    51.02   544.25   790.87
	// TrimBox:           51.02    51.02   544.25   790.87
	// ArtBox:            51.02    51.02   544.25   790.87
	// File size:      1053 bytes
	// Optimized:      no
	// PDF version:    1.3
	const (
		wd        = 210
		ht        = 297
		fontsize  = 6
		boxmargin = 3 * fontsize
	)
	pdf := gofpdf.New("P", "mm", "A4", "") // 210mm x 297mm
	pdf.SetPageBox("crop", boxmargin, boxmargin, wd-2*boxmargin, ht-2*boxmargin)
	pdf.SetFont("Arial", "", pdf.UnitToPointConvert(fontsize))
	pdf.AddPage()
	pdf.MoveTo(fontsize, fontsize)
	pdf.Write(fontsize, "This will be cropped from printed output")
	pdf.MoveTo(boxmargin+fontsize, boxmargin+fontsize)
	pdf.Write(fontsize, "This will be displayed in cropped output")
	fileStr := example.Filename("Fpdf_PageBox")
	err := pdf.OutputFileAndClose(fileStr)
	example.Summary(err, fileStr)
	// Output:
	// Successfully generated pdf/Fpdf_PageBox.pdf
}

// ExampleFpdf_SubWrite demonstrates subscripted and superscripted text
// Adapted from http://www.fpdf.org/en/script/script61.php
func ExampleFpdf_SubWrite() {

	const (
		fontSize = 12
		halfX    = 105
	)

	pdf := gofpdf.New("P", "mm", "A4", "") // 210mm x 297mm
	pdf.AddPage()
	pdf.SetFont("Arial", "", fontSize)
	_, lineHt := pdf.GetFontSize()

	pdf.Write(lineHt, "Hello World!")
	pdf.SetX(halfX)
	pdf.Write(lineHt, "This is standard text.\n")
	pdf.Ln(lineHt * 2)

	pdf.SubWrite(10, "H", 33, 0, 0, "")
	pdf.Write(10, "ello World!")
	pdf.SetX(halfX)
	pdf.Write(10, "This is text with a capital first letter.\n")
	pdf.Ln(lineHt * 2)

	pdf.SubWrite(lineHt, "Y", 6, 0, 0, "")
	pdf.Write(lineHt, "ou can also begin the sentence with a small letter. And word wrap also works if the line is too long, like this one is.")
	pdf.SetX(halfX)
	pdf.Write(lineHt, "This is text with a small first letter.\n")
	pdf.Ln(lineHt * 2)

	pdf.Write(lineHt, "The world has a lot of km")
	pdf.SubWrite(lineHt, "2", 6, 4, 0, "")
	pdf.SetX(halfX)
	pdf.Write(lineHt, "This is text with a superscripted letter.\n")
	pdf.Ln(lineHt * 2)

	pdf.Write(lineHt, "The world has a lot of H")
	pdf.SubWrite(lineHt, "2", 6, -3, 0, "")
	pdf.Write(lineHt, "O")
	pdf.SetX(halfX)
	pdf.Write(lineHt, "This is text with a subscripted letter.\n")

	fileStr := example.Filename("Fpdf_SubWrite")
	err := pdf.OutputFileAndClose(fileStr)
	example.Summary(err, fileStr)
	// Output:
	// Successfully generated pdf/Fpdf_SubWrite.pdf
}

// ExampleFpdf_SetPage demomstrates the SetPage() method, allowing content
// generation to be deferred until all pages have been added.
func ExampleFpdf_SetPage() {
	rnd := rand.New(rand.NewSource(0)) // Make reproducable documents
	pdf := gofpdf.New("L", "cm", "A4", "")
	pdf.SetFont("Times", "", 12)

	var time []float64
	temperaturesFromSensors := make([][]float64, 5)
	maxs := []float64{25, 41, 89, 62, 11}
	for i := range temperaturesFromSensors {
		temperaturesFromSensors[i] = make([]float64, 0)
	}

	for i := 0.0; i < 100; i += 0.5 {
		time = append(time, i)
		for j, sensor := range temperaturesFromSensors {
			dataValue := rnd.Float64() * maxs[j]
			sensor = append(sensor, dataValue)
			temperaturesFromSensors[j] = sensor
		}
	}
	var graphs []gofpdf.GridType
	var pageNums []int
	xMax := time[len(time)-1]
	for i := range temperaturesFromSensors {
		//Create a new page and graph for each sensor we want to graph.
		pdf.AddPage()
		pdf.Ln(1)
		//Custom label per sensor
		pdf.WriteAligned(0, 0, "Temperature Sensor "+strconv.Itoa(i+1)+" (C) vs Time (min)", "C")
		pdf.Ln(0.5)
		graph := gofpdf.NewGrid(pdf.GetX(), pdf.GetY(), 20, 10)
		graph.TickmarksContainX(0, xMax)
		//Custom Y axis
		graph.TickmarksContainY(0, maxs[i])
		graph.Grid(pdf)
		//Save references and locations.
		graphs = append(graphs, graph)
		pageNums = append(pageNums, pdf.PageNo())
	}
	// For each X, graph the Y in each sensor.
	for i, currTime := range time {
		for j, sensor := range temperaturesFromSensors {
			pdf.SetPage(pageNums[j])
			graph := graphs[j]
			temperature := sensor[i]
			pdf.Circle(graph.X(currTime), graph.Y(temperature), 0.04, "D")
		}
	}

	fileStr := example.Filename("Fpdf_SetPage")
	err := pdf.OutputFileAndClose(fileStr)
	example.Summary(err, fileStr)
	// Output:
	// Successfully generated pdf/Fpdf_SetPage.pdf
<<<<<<< HEAD
=======
}

// ExampleFpdf_SetFillColor demonstrates how graphic attributes are properly
// assigned within multiple transformations. See issue #234.
func ExampleFpdf_SetFillColor() {
	pdf := gofpdf.New("P", "mm", "A4", "")

	pdf.AddPage()
	pdf.TransformBegin()
	pdf.TransformTranslateX(5)
	pdf.TransformTranslateY(5)
	pdf.SetLineJoinStyle("round")
	pdf.SetLineWidth(2)
	pdf.SetDrawColor(128, 64, 0)
	pdf.SetFillColor(255, 127, 0)
	pdf.Rect(0, 0, 20, 20, "FD")
	pdf.TransformEnd()

	pdf.TransformBegin()
	pdf.TransformTranslateX(35)
	pdf.TransformTranslateY(35)
	pdf.SetLineJoinStyle("round")
	pdf.SetLineWidth(2)
	pdf.SetDrawColor(128, 64, 0)
	pdf.SetFillColor(255, 127, 0)
	pdf.Rect(0, 0, 20, 20, "FD")
	pdf.TransformEnd()

	fileStr := example.Filename("Fpdf_SetFillColor")
	err := pdf.OutputFileAndClose(fileStr)
	example.Summary(err, fileStr)
	// Output:
	// Successfully generated pdf/Fpdf_SetFillColor.pdf
>>>>>>> 6b7c17b5
}<|MERGE_RESOLUTION|>--- conflicted
+++ resolved
@@ -2440,8 +2440,6 @@
 	example.Summary(err, fileStr)
 	// Output:
 	// Successfully generated pdf/Fpdf_SetPage.pdf
-<<<<<<< HEAD
-=======
 }
 
 // ExampleFpdf_SetFillColor demonstrates how graphic attributes are properly
@@ -2475,5 +2473,4 @@
 	example.Summary(err, fileStr)
 	// Output:
 	// Successfully generated pdf/Fpdf_SetFillColor.pdf
->>>>>>> 6b7c17b5
 }